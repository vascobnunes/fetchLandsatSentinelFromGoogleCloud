"""TODO module documentation"""
from __future__ import absolute_import, division, print_function
import argparse
import csv
import datetime
import os
import socket
import sys
import requests
import time
import shutil
import glob
import gzip
import xml.etree.ElementTree as ET
from tempfile import NamedTemporaryFile
try:
    from urllib2 import urlopen
    from urllib2 import HTTPError
    from urllib2 import URLError
except ImportError:
    from urllib.request import urlopen, HTTPError, URLError
try:
    from osgeo import gdal
except ImportError:
    raise ImportError("""Could not find the GDAL/OGR Python library bindings. Using conda \
(recommended) use: conda config --add channels conda-forge && conda install gdal""")


def download_metadata_file(url, outputdir, program):
    """Download and unzip the catalogue files."""
    zipped_index_path = os.path.join(outputdir, 'index_' + program + '.csv.gz')
    if not os.path.isfile(zipped_index_path):
        if not os.path.exists(os.path.dirname(zipped_index_path)):
            os.makedirs(os.path.dirname(zipped_index_path))
        print("Downloading Metadata file...")
        content = urlopen(url)
        with open(zipped_index_path, 'wb') as f:
            shutil.copyfileobj(content, f)
    index_path = os.path.join(outputdir, 'index_' + program + '.csv')
    if not os.path.isfile(index_path):
        print("Unzipping Metadata file...")
        with gzip.open(zipped_index_path) as gzip_index, open(index_path, 'wb') as f:
            shutil.copyfileobj(gzip_index, f)
    return index_path


def sort_url_list(cc_values, all_acqdates, all_urls):
    """Sort the url list by increasing cc_values and acqdate."""
    cc_values = sorted(cc_values)
    all_acqdates = sorted(all_acqdates, reverse=True)
    all_urls = [x for (y, z, x) in sorted(zip(cc_values, all_acqdates, all_urls))]
    urls = []
    for url in all_urls:
        urls.append('http://storage.googleapis.com/' + url.replace('gs://', ''))
    return urls


def query_landsat_catalogue(collection_file, cc_limit, date_start, date_end, wr2path, wr2row,
                            sensor, latest=False):
    """Query the Landsat index catalogue and retrieve urls for the best images found."""
    print("Searching for Landsat-{} images in catalog...".format(sensor))
    cc_values = []
    all_urls = []
    all_acqdates = []
    with open(collection_file) as csvfile:
        reader = csv.DictReader(csvfile)
        for row in reader:
            year_acq = int(row['DATE_ACQUIRED'][0:4])
            month_acq = int(row['DATE_ACQUIRED'][5:7])
            day_acq = int(row['DATE_ACQUIRED'][8:10])
            acqdate = datetime.datetime(year_acq, month_acq, day_acq)
            if int(row['WRS_PATH']) == int(wr2path) and int(row['WRS_ROW']) == int(wr2row) \
                    and row['SENSOR_ID'] == sensor and float(row['CLOUD_COVER']) <= cc_limit \
                    and date_start < acqdate < date_end:
                all_urls.append(row['BASE_URL'])
                cc_values.append(float(row['CLOUD_COVER']))
                all_acqdates.append(acqdate)

    if latest and all_urls:
        return [sort_url_list(cc_values, all_acqdates, all_urls).pop()]
    return sort_url_list(cc_values, all_acqdates, all_urls)


def query_sentinel2_catalogue(collection_file, cc_limit, date_start, date_end, tile, latest=False):
    """Query the Sentinel-2 index catalogue and retrieve urls for the best images found."""
    print("Searching for Sentinel-2 images in catalog...")
    cc_values = []
    all_urls = []
    all_acqdates = []
    with open(collection_file) as csvfile:
        reader = csv.DictReader(csvfile)
        for row in reader:
            year_acq = int(row['SENSING_TIME'][0:4])
            month_acq = int(row['SENSING_TIME'][5:7])
            day_acq = int(row['SENSING_TIME'][8:10])
            acqdate = datetime.datetime(year_acq, month_acq, day_acq)
            if row['MGRS_TILE'] == tile and float(row['CLOUD_COVER']) <= cc_limit \
                    and date_start < acqdate < date_end:
                all_urls.append(row['BASE_URL'])
                cc_values.append(float(row['CLOUD_COVER']))
                all_acqdates.append(acqdate)

    if latest and all_urls:
        return [sort_url_list(cc_values, all_acqdates, all_urls).pop()]
    return sort_url_list(cc_values, all_acqdates, all_urls)


def download_file(url, destination_filename):
    """Function to download files using pycurl lib"""
    with requests.get(url, stream=True) as r:
        with open(destination_filename, 'wb') as f:
            shutil.copyfileobj(r.raw, f)


def get_landsat_image(url, outputdir, overwrite=False, sat="TM"):
    """Download a Landsat image file."""
    img = os.path.basename(url)
    if sat == "TM":
        possible_bands = ['B1.TIF', 'B2.TIF', 'B3.TIF', 'B4.TIF', 'B5.TIF',
                          'B6.TIF', 'B7.TIF', 'GCP.txt', 'VER.txt', 'VER.jpg',
                          'ANG.txt', 'BQA.TIF', 'MTL.txt']
    elif sat == "OLI_TIRS":
        possible_bands = ['B1.TIF', 'B2.TIF', 'B3.TIF', 'B4.TIF', 'B5.TIF',
                          'B6.TIF', 'B7.TIF', 'B8.TIF', 'B9.TIF', 'B10.TIF',
                          "B11.TIF", 'ANG.txt', 'BQA.TIF', 'MTL.txt']
    elif sat == "ETM":
        possible_bands = ['B1.TIF', 'B2.TIF', 'B3.TIF', 'B4.TIF', 'B5.TIF',
                          'B6_VCID_1.TIF', 'B6_VCID_2.TIF', 'B7.TIF',
                          'B8.TIF', 'ANG.txt', 'BQA.TIF', 'MTL.txt']
    else:
        possible_bands = ['B1.TIF', 'B2.TIF', 'B3.TIF', 'B4.TIF', 'B5.TIF',
                          'B6.TIF', 'B6_VCID_1.TIF', 'B6_VCID_2.TIF', 'B7.TIF',
                          'B8.TIF', 'B9.TIF', 'ANG.txt', 'BQA.TIF', 'MTL.txt']

    target_path = os.path.join(outputdir, img)

    os.makedirs(target_path, exist_ok=True)
    for band in possible_bands:
        complete_url = url + "/" + img + "_" + band
        target_file = os.path.join(target_path, img + "_" + band)
        if os.path.exists(target_file) and not overwrite:
            print(target_file, "exists and --overwrite option was not used. Skipping image download")
            continue
        try:
            content = urlopen(complete_url, timeout=600)
        except HTTPError:
            print("Could not find", band, "band image file.")
            continue
        except URLError:
            print("Timeout, Restart=======>")
            time.sleep(10)
            get_landsat_image(url, outputdir, overwrite, sat)
            return
        with open(target_file, 'wb') as f:
            try:
                shutil.copyfileobj(content, f)
            except socket.timeout:
                print("Socket Timeout, Restart=======>")
                time.sleep(10)
                get_landsat_image(url, outputdir, overwrite, sat)
                return
            print("Downloaded", target_file)


def get_sentinel2_image(url, outputdir, overwrite=False, partial=False, noinspire=False, reject_old=False):
    """
    Collect the entire dir structure of the image files from the
    manifest.safe file and build the same structure in the output
    location.

    Returns:
        True if image was downloaded
        False if partial=False and image was not fully downloaded
            or if reject_old=True and it is old-format
            or if noinspire=False and INSPIRE file is missing
    """
    img = os.path.basename(url)
    target_path = os.path.join(outputdir, img)
    target_manifest = os.path.join(target_path, "manifest.safe")

    return_status = True
    if not os.path.exists(target_path) or overwrite:

        manifest_url = url + "/manifest.safe"

        if reject_old:
            # check contents of manifest before downloading the rest
            content = urlopen(manifest_url)
            with NamedTemporaryFile() as f:
                shutil.copyfileobj(content, f)
                if not is_new(f.name):
                    return False

        os.makedirs(target_path, exist_ok=True)
        content = urlopen(manifest_url)
        with open(target_manifest, 'wb') as f:
            shutil.copyfileobj(content, f)
        with open(target_manifest, 'r') as manifest_file:
            manifest_lines = manifest_file.read().split()
        for line in manifest_lines:
            if 'href' in line:
                rel_path = line[line.find('href=".')+7:]
                rel_path = rel_path[:rel_path.find('"')]
                abs_path = os.path.join(target_path, *rel_path.split('/')[1:])
                if not os.path.exists(os.path.dirname(abs_path)):
                    os.makedirs(os.path.dirname(abs_path))
                try:
                    download_file(url + rel_path, abs_path)
                except HTTPError as error:
                    print("Error downloading {} [{}]".format(url + rel_path, error))
                    continue
        granule = os.path.dirname(os.path.dirname(get_S2_image_bands(target_path, "B01")))
        for extra_dir in ("AUX_DATA", "HTML"):
            if not os.path.exists(os.path.join(target_path, extra_dir)):
                os.makedirs(os.path.join(target_path, extra_dir))
            if not os.path.exists(os.path.join(granule, extra_dir)):
                os.makedirs(os.path.join(granule, extra_dir))
        if not manifest_lines:
            print()
    elif reject_old and not is_new(target_manifest):
        print(f'Warning: old-format image {outputdir} exists')
        return_status = False

    if partial:
        tile_chk = check_full_tile(get_S2_image_bands(target_path, "B01"))
        if tile_chk == 'Partial':
            print("Removing partial tile image files...")
            shutil.rmtree(target_path)
            return_status = False
    if not noinspire:
        inspire_file = os.path.join(target_path, "INSPIRE.xml")
        if os.path.isfile(inspire_file):
            inspire_path = get_S2_INSPIRE_title(inspire_file)
            if os.path.basename(target_path) != inspire_path:
                os.rename(target_path, inspire_path)
        else:
            print(f"File {inspire_file} could not be found.")
            return_status = False
    
    return return_status

def get_S2_image_bands(image_path, band):
    image_name = os.path.basename(image_path)
    tile = image_name.split("_")[5]
    list_dirs = os.listdir(os.path.join(image_path, 'GRANULE'))
    match = [x for x in list_dirs if x.find(tile) > 0][0]
    list_files = os.path.join(image_path, 'GRANULE', match, 'IMG_DATA')
    files = glob.glob(list_files + "/*.jp2")
    match_band = [x for x in files if x.find(band) > 0][0]
    return match_band


def get_S2_INSPIRE_title(image_inspire_xml):
    tree = ET.parse(image_inspire_xml)
    chartstring_element = tree.findall(
        ".//{http://www.isotc211.org/2005/gmd}identificationInfo/{http://www.isotc211.org/2005/gmd}MD_DataIdentification/{http://www.isotc211.org/2005/gmd}citation/{http://www.isotc211.org/2005/gmd}CI_Citation/{http://www.isotc211.org/2005/gmd}title/{http://www.isotc211.org/2005/gco}CharacterString")
    s2_file_inspire_title = chartstring_element[0].text
    return s2_file_inspire_title


def check_full_tile(image):
    gdalData = gdal.Open(image)
    if gdalData is None:
        sys.exit("ERROR: can't open raster")

    # get width and heights of the raster
    xsize = gdalData.RasterXSize
    ysize = gdalData.RasterYSize

    # process the raster
    band_i = gdalData.GetRasterBand(1)
    raster = band_i.ReadAsArray()

    # create dictionary for unique values count
    count = {}

    # count unique values for the given band
    for col in range(xsize):
        for row in range(ysize):
            cell_value = raster[row, col]

            # check if cell_value is NaN
            if cell_value == 0:
                # add cell_value to dictionary
                if cell_value in count:
                    count[cell_value] += 1
                else:
                    count[cell_value] = 1
                break
    for key in sorted(count.keys()):
        if count[key] is not None:
            return "Partial"


<<<<<<< HEAD
def convert_wkt_to_scene(sat, wkt, geometry):
    import geopandas
    import json
    from shapely.wkt import loads
    from shapely.geometry import shape

    if sat == 'S2':
        path = os.path.join(os.path.dirname(__file__), 'data', 'sentinel_2_index_shapefile.shp')
    else:
        path = os.path.join(os.path.dirname(__file__), 'data', 'WRS2_descending.shp')

    if wkt:
        feat = loads(geometry)
    else:
        feat = shape(json.loads(geometry))

    gdf = geopandas.read_file(path)
    found = gdf[gdf.geometry.contains(feat)]

    # TODO: handle multiple tiles
    if sat == 'S2':
        return found.Name.values[0]
    else:
        return found.WRSPR.values[0]


def main():
=======
def is_new(safedir_or_manifest):
    '''
    Check if a S2 scene is in the new (after Nov 2016) format.

    If the scene is already downloaded, the safedir directory structure can be crawled to determine this.
    If not, download the manifest.safe first for an equivalent check.

    Example:
        >>> safedir = 'S2A_MSIL1C_20160106T021717_N0201_R103_T52SDG_20160106T094733.SAFE/'
        >>> manifest = os.path.join(safedir, 'manifest.safe')
        >>> assert is_new(safedir) == False
        >>> assert is_new(manifest) == False
    '''
    if os.path.isdir(safedir_or_manifest):
        safedir = safedir_or_manifest
        # if this file does not have the standard name (len==0), the scene is old format.
        # if it is duplicated (len>1), there are multiple granuledirs and we don't want that.
        return len(glob.glob(os.path.join(safedir, 'GRANULE', '*', 'MTD_TL.xml'))) == 1

    elif os.path.isfile(safedir_or_manifest):
        manifest = safedir_or_manifest
        with open(manifest, 'r') as f:
            lines = f.read().split()
        return len([l for l in lines if 'MTD_TL.xml' in l]) == 1

    else:
        raise ValueError(f'{safedir_or_manifest} is not a safedir or manifest')

def _dedupe(safedirs, to_return=None):
    '''
    Remove old-format scenes from a list of Google Cloud S2 safedirs

    WARNING: this heuristic is usually, but not always, true.
    Therefore, it is deprecated in favor of is_new, which requires parsing the actual content of the image.

    A failure case:
        https://console.cloud.google.com/storage/browser/gcp-public-data-sentinel-2/tiles/52/S/DG/S2A_MSIL1C_20160106T021702_N0201_R103_T52SDG_20160106T021659.SAFE
        https://console.cloud.google.com/storage/browser/gcp-public-data-sentinel-2/tiles/52/S/DG/S2A_MSIL1C_20160106T021717_N0201_R103_T52SDG_20160106T094733.SAFE

    These are the same scene. The first link is new-format. They *should* have the same sensing time, but the second one is offset by 15 ms for unknown reasons.

    Args:
        to_return: a list of other products (eg urls) indexed to safedirs.
            if provided, dedupe this as well.
    '''
    _safedirs = np.array(sorted(safedirs))
    datetimes = [safedir_to_datetime(s) for s in _safedirs]
    prods = [safedir_to_datetime(s, product=True) for s in _safedirs]
    # first sorted occurrence should be the earliest product discriminator
    _, idxs = np.unique(datetimes, return_index=True)
    if to_return is None:
        return _safedirs[idxs]
    else:
        return _safedirs[idxs], np.array(sorted(to_return))[idxs]



def safedir_to_datetime(string, product=False):
    '''
    Example:
        >>> from datetime import datetime
        >>> s = 'S2B_MSIL1C_20181010T021649_N0206_R003_T52SDG_20181010T064007.SAFE'
        >>> dt = safedir_to_datetime(s)
        >>> assert dt == datetime(2018, 10, 10, 2, 16, 49)

    References:
        https://sentinel.esa.int/web/sentinel/user-guides/sentinel-2-msi/naming-convention
    '''
    if not product:
        dt_str = string.split('_')[2]  # this is the "datatake sensing time"
    else:
        dt_str = string.split('_')[6].strip(
            '.SAFE')  # this is the "Product Discriminator"
    d_str, t_str = dt_str.split('T')
    d = list(map(int, [d_str[:4], d_str[4:6], d_str[6:]]))
    t = list(map(int, [t_str[:2], t_str[2:4], t_str[4:]]))
    return datetime.datetime(*d, *t)


def landsatdir_to_date(string, processing=False):
    '''
    Example:
        >>> from datetime import date
        >>> s = 'LE07_L1GT_115034_20160707_20161009_01_T2'
        >>> d = landsatdir_to_date(s)
        >>> assert d == date(2016, 07, 07)

    References:
        https://github.com/dgketchum/Landsat578#-1
    '''
    if not processing:
        d_str = string.split('_')[3]  # this is the acquisition date
    else:
        d_str = string.split('_')[4]  # this is the processing date
    d = list(map(int, [d_str[:4], d_str[4:6], d_str[6:]]))
    return datetime.date(*d)


def get_parser():
>>>>>>> b8018fad
    parser = argparse.ArgumentParser(description="Find and download Landsat and Sentinel-2 data from the public Google Cloud")
    parser.add_argument("sat", help="Which satellite are you looking for", choices=['TM', 'ETM', 'OLI_TIRS', 'S2'])
<<<<<<< HEAD
    parser.add_argument("start_date", help="Start date, in format YYYY-MM-DD", type=lambda d: datetime.datetime.strptime(d, '%Y-%m-%d'))
    parser.add_argument("end_date", help="End date, in format YYYY-MM-DD", type=lambda d: datetime.datetime.strptime(d, '%Y-%m-%d'))
    parser.add_argument("-s", "--scene", help="WRS2 coordinates of scene (ex 198030)", default=None)
    parser.add_argument("-g", "--geometry", help="Geometry to run search. Must be valid GeoJSON `geometry` or Well Known Text (WKT). This is only used if --scene is blank.", default=None)
    parser.add_argument("--wkt", help="Signify the geometry is in WKT format.", action="store_true", default=False)
=======
    parser.add_argument("start_date", help="Start date, in format YYYY-MM-DD. Left-exclusive.", type=lambda d: datetime.datetime.strptime(d, '%Y-%m-%d'))
    parser.add_argument("end_date", help="End date, in format YYYY-MM-DD. Right-exclusive.", type=lambda d: datetime.datetime.strptime(d, '%Y-%m-%d'))
>>>>>>> b8018fad
    parser.add_argument("-c", "--cloudcover", type=float, help="Set a limit to the cloud cover of the image", default=100)
    parser.add_argument("-o", "--output", help="Where to download files", default=os.getcwd())
    parser.add_argument("-e", "--excludepartial", help="Exclude partial tiles - only for Sentinel-2", default=False)
    parser.add_argument("--latest", help="Limit to the latest scene", action="store_true", default=False)
    parser.add_argument("--noinspire", help="Do not rename output image folder to the title collected from the inspire.xml file (only for S2 datasets)", action="store_true", default=False)
    parser.add_argument("--outputcatalogs", help="Where to download metadata catalog files", default=None)
    parser.add_argument("--overwrite", help="Overwrite files if existing locally", action="store_true", default=False)
    parser.add_argument("-l", "--list", help="List available download urls and exit without downloading", action="store_true", default=False)
    parser.add_argument("-d", "--dates", help="List or return dates instead of download urls", action="store_true", default=False)
    parser.add_argument("-r", "--reject_old", help="For S2, skip redundant old-format (before Nov 2016) images", action="store_true", default=False)
    return parser


def main():
    '''
    CLI entrypoint.
    '''
    options = get_parser().parse_args()

    if not options.outputcatalogs:
        options.outputcatalogs = options.output
    
    urls_or_dates = _run_fels(options)

    if options.list:
        for u in urls_or_dates:
            print(u)


def run_fels(*args, **kwargs):
    '''
    Python entrypoint.

    See main() for arguments. Additional options not present in argparse include
    Args:
        scene: for Landsat, can pass in a (path,row) tuple such as (115,34)
        sat: 'L5', 'L7', 'L8' are aliases for 'TM', 'ETM', 'OLI_TIRS'
        start_date: can pass in a datetime.date directly
        end_date: can pass in a datetime.date directly

    Other differences from CLI:
        Returns the list of urls. Therefore, will not print them with list=True.

    Example:
        >>> # downloading a tile from the CLI
        >>> os.system('fels 203031 OLI_TIRS 2015-01-01 2015-06-30 -c 30 -o . --latest --outputcatalogs ~/data/fels/')
        >>> # downloading the same tile in Python
        >>> from datetime import date
        >>> from fels import run_fels
        >>> run_fels((203,31), 'L8', date(2015, 1, 1), date(2015, 6, 30), cloudcover=30, output='.', latest=True, outputcatalogs=os.path.expanduser('~/data/fels/'))
    '''

    assert len(args) == 4
    scene, sat, start_date, end_date = args
    
    # fix alternate args

    if isinstance(scene, tuple):
        assert len(scene) == 2
        scene = str(scene[0]).zfill(3) + str(scene[1]).zfill(3)

    landsats = {
            'L5': 'TM',
            'L7': 'ETM',
            'L8': 'OLI_TIRS'
            }
    if sat in landsats:
        sat = landsats[sat]
    
    if isinstance(end_date, datetime.date):
        end_date = end_date.strftime('%Y-%m-%d')
    if isinstance(start_date, datetime.date):
        start_date = start_date.strftime('%Y-%m-%d')

    # get defaults from argparse

    defaults = get_parser().parse_args([scene, sat, start_date, end_date])

    # overwrite with user-defined kwargs

    for k in kwargs:
        assert k in defaults, k

    options_dict = vars(defaults)
    options_dict.update(kwargs)
    options = argparse.Namespace(**options_dict)

    # call fels
    return _run_fels(options)


def _run_fels(options):
    '''
    Search the catalogs for matching images, download them (if list==False) and return the list of urls.
    '''

    if not options.scene and options.geometry:
        options.scene = convert_wkt_to_scene(options.sat, options.wkt, options.geometry)
        print(f'Converted WKT to scene: {options.scene}')

    LANDSAT_METADATA_URL = 'http://storage.googleapis.com/gcp-public-data-landsat/index.csv.gz'
    SENTINEL2_METADATA_URL = 'http://storage.googleapis.com/gcp-public-data-sentinel-2/index.csv.gz'

    # Run functions
    if options.sat == 'S2':
        sentinel2_metadata_file = download_metadata_file(SENTINEL2_METADATA_URL, options.outputcatalogs, 'Sentinel')
        url = query_sentinel2_catalogue(sentinel2_metadata_file, options.cloudcover, options.start_date, options.end_date, options.scene, options.latest)
        if not url:
            print("No image was found with the criteria you chose! Please review your parameters and try again.")
        else:
            print("Found {} files.".format(len(url)))
            if not options.list:
                valid_mask = []
                for i, u in enumerate(url):
                    print("Downloading {} of {}...".format(i+1, len(url)))
                    ok = get_sentinel2_image(u, options.output, options.overwrite, options.excludepartial, options.noinspire, options.reject_old)
                    if not ok:
                        print(f'Skipped {u}')
                    valid_mask.append(ok)
                url = [u for u,m in zip(url, valid_mask) if m]
    else:
        landsat_metadata_file = download_metadata_file(LANDSAT_METADATA_URL, options.outputcatalogs, 'Landsat')
        url = query_landsat_catalogue(landsat_metadata_file, options.cloudcover, options.start_date,
                                      options.end_date, options.scene[0:3], options.scene[3:6],
                                      options.sat, options.latest)
        if not url:
            print("No image was found with the criteria you chose! Please review your parameters and try again.")
        else:
            print("Found {} files.".format(len(url)))
            for i, u in enumerate(url):
                if not options.list:
                    print("Downloading {} of {}...".format(i+1, len(url)))
                    get_landsat_image(u, options.output, options.overwrite, options.sat)

    if options.dates:
        dirs = [u.split('/')[-1] for u in url]
        if options.sat == 'S2':
            datetimes = [safedir_to_datetime(d) for d in dirs]
            dates = [dt.dates() for dt in datetimes]
        else:
            dates = [landsatdir_to_date(d) for d in dirs]

        return dates

    else:
        return url

if __name__ == "__main__":
    main()<|MERGE_RESOLUTION|>--- conflicted
+++ resolved
@@ -292,7 +292,6 @@
             return "Partial"
 
 
-<<<<<<< HEAD
 def convert_wkt_to_scene(sat, wkt, geometry):
     import geopandas
     import json
@@ -319,8 +318,6 @@
         return found.WRSPR.values[0]
 
 
-def main():
-=======
 def is_new(safedir_or_manifest):
     '''
     Check if a S2 scene is in the new (after Nov 2016) format.
@@ -420,19 +417,13 @@
 
 
 def get_parser():
->>>>>>> b8018fad
     parser = argparse.ArgumentParser(description="Find and download Landsat and Sentinel-2 data from the public Google Cloud")
     parser.add_argument("sat", help="Which satellite are you looking for", choices=['TM', 'ETM', 'OLI_TIRS', 'S2'])
-<<<<<<< HEAD
-    parser.add_argument("start_date", help="Start date, in format YYYY-MM-DD", type=lambda d: datetime.datetime.strptime(d, '%Y-%m-%d'))
-    parser.add_argument("end_date", help="End date, in format YYYY-MM-DD", type=lambda d: datetime.datetime.strptime(d, '%Y-%m-%d'))
+    parser.add_argument("start_date", help="Start date, in format YYYY-MM-DD. Left-exclusive.", type=lambda d: datetime.datetime.strptime(d, '%Y-%m-%d'))
+    parser.add_argument("end_date", help="End date, in format YYYY-MM-DD. Right-exclusive.", type=lambda d: datetime.datetime.strptime(d, '%Y-%m-%d'))
     parser.add_argument("-s", "--scene", help="WRS2 coordinates of scene (ex 198030)", default=None)
     parser.add_argument("-g", "--geometry", help="Geometry to run search. Must be valid GeoJSON `geometry` or Well Known Text (WKT). This is only used if --scene is blank.", default=None)
     parser.add_argument("--wkt", help="Signify the geometry is in WKT format.", action="store_true", default=False)
-=======
-    parser.add_argument("start_date", help="Start date, in format YYYY-MM-DD. Left-exclusive.", type=lambda d: datetime.datetime.strptime(d, '%Y-%m-%d'))
-    parser.add_argument("end_date", help="End date, in format YYYY-MM-DD. Right-exclusive.", type=lambda d: datetime.datetime.strptime(d, '%Y-%m-%d'))
->>>>>>> b8018fad
     parser.add_argument("-c", "--cloudcover", type=float, help="Set a limit to the cloud cover of the image", default=100)
     parser.add_argument("-o", "--output", help="Where to download files", default=os.getcwd())
     parser.add_argument("-e", "--excludepartial", help="Exclude partial tiles - only for Sentinel-2", default=False)
